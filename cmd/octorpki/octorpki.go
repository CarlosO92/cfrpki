--- conflicted
+++ resolved
@@ -54,14 +54,10 @@
 	Basepath    = flag.String("cache", "cache/", "Base directory to store certificates")
 	LogLevel    = flag.String("loglevel", "info", "Log level")
 	Refresh     = flag.String("refresh", "20m", "Revalidation interval")
-<<<<<<< HEAD
 
 	StrictManifests = flag.Bool("strict.manifests", true, "Manifests must be complete or invalidate CA")
 	StrictHash      = flag.Bool("strict.hash", true, "Check the hash of files")
 	StrictCms       = flag.Bool("strict.cms", false, "Decode CMS with strict settings")
-=======
-	CmsStrict   = flag.Bool("cms.strict", true, "Decode CMS with strict settings")
->>>>>>> 5711567c
 
 	// Rsync Options
 	RsyncTimeout = flag.String("rsync.timeout", "20m", "Rsync command timeout")
